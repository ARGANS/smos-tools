#!/usr/bin/env python

import numpy as np
import pandas as pd
import matplotlib.pyplot as plt
from mpl_toolkits.basemap import Basemap
import logging
import logging.config
import os

from smos_tools.data_types.os_udp_datatype import datatype, science_flags_dtype, control_flags_dtype
from smos_tools.logger.logging_config import logging_config


def read_os_udp(filename):
    """
    Read the Ocean Salinity User Data Product file.
    
    :param filename: path to .DBL file
    :return: numpy structured array
    """
    # check the files are udp files
    if os.path.basename(filename)[14:17] != 'UDP':
        logging.exception('{} is not a UDP file'.format(filename))
        raise

    try:
        file = open(filename, 'rb')
    except IOError:
        logging.exception('file {} does not exist'.format(filename))
        raise

    logging.info('Reading file...')
    # Read first unsigned int32, containing number of grid points to iterate over
    n_grid_points = np.fromfile(file, dtype=np.uint32, count=1)[0]
    data = np.fromfile(file, dtype=np.dtype(datatype), count=n_grid_points)
    file.close()
    logging.info('Done.')
    
    return data


def unpack_control_flags(control_flag_data):
    """
    Unpacks the control flags into a numpy structured array so they can be made into a dataframe later

    :param control_flag_data: A control flag part of the data from read_os_udp
    :return: a numpy structured array
    """

    # Make the empty array with the right dtype for the data

    unpacked_flags = np.empty((len(control_flag_data)), dtype=control_flags_dtype)

    # unpack from Least Significant Bit

    for position in range(0, len(control_flags_dtype)):
        unpacked_flags[control_flags_dtype[position][0]] = (control_flag_data >> position) & 1

    return unpacked_flags


def unpack_science_flags(science_flag_data):
    """
    Unpacks the control flags into a numpy structured array so they can be made into a dataframe later

    :param science_flag_data: A science flag part of the data from read_os_udp
    :return: a numpy structured array
    """

    # Make the empty array with the right dtype for the data

    unpacked_flags = np.empty((len(science_flag_data)), dtype=science_flags_dtype)

    # unpack from Least Significant Bit

    for position in range(0, len(science_flags_dtype)):
        unpacked_flags[science_flags_dtype[position][0]] = (science_flag_data >> position) & 1

    return unpacked_flags


def extract_field(data, fieldname='SSS1'):
    """
    Converts the structured array into a pandas small dataframe.

    :param data: numpy structured array (record array). 
    :param fieldname: string (a field name from variable dtypes). 
    :return: pandas dataframe (columns are Mean_acq_time, Latitude, Longitude and fieldname) 
    Mean_acq_time is expressed in UTC decimal days (MJD2000 reference).
    """

    # NOTE there is a difference between how OS and SM handle mean acquisition time.
    # For OS this is a float expressed in UTC decimal days (in MJD2000) reference,
    # while for SM this has already been split into Days, seconds and microseconds
    time_frame = pd.DataFrame(data['Geophysical_Parameters_Data']['Mean_acq_time'], columns=['Mean_acq_time'])
    gridpoint_id_frame = pd.DataFrame(data['Grid_Point_Data']['Grid_Point_ID'], columns=['Grid_Point_ID'])
    lat_frame = pd.DataFrame(data['Grid_Point_Data']['Latitude'], columns=['Latitude'])
    lon_frame = pd.DataFrame(data['Grid_Point_Data']['Longitude'], columns=['Longitude'])

    # Hande which sub dictionary the field might be in
    geophys = [elem[0] for elem in datatype[1][1]]
    confidence = [elem[0] for elem in datatype[6][1]]
    if fieldname in geophys:
        dict_part = 'Geophysical_Parameters_Data'
    elif fieldname in confidence:
        dict_part = 'Product_Confidence_Descriptors'
    else:
        logging.error("ERROR: Couldn't find fieldname '{}' in "
                      "'Geophysical_Parameters_Data' or 'Product_Confidence_Descriptors'".format(fieldname))
        raise KeyError("{} not in Geophysical_Parameters_Data or Product_Confidence_Descriptors".format(fieldname))

    field_frame = pd.DataFrame(data[dict_part][fieldname], columns=[fieldname])

    dataframe = pd.concat([time_frame,
                           gridpoint_id_frame, lat_frame, lon_frame, field_frame], axis=1)

    dataframe = dataframe.replace(-999, np.NaN)
    dataframe.dropna(axis=0, inplace=True)
    
    return dataframe


def setup_os_plot(lat, long):
    """
    Sets up the orbit plot for ocean salinity
    :param lat: a list of latitudes
    :param long: a list of longitudes
    :return: figure object, basemap object, dot_size
    """
    fig1 = plt.figure()
    centre_lon = long.mean()
    centre_lat = lat.mean()
    # find a min and max lat and long
    # +-4 took from soil moisture plotting funct
    min_lon = max(long.min() - 4, -180.)
    max_lon = min(long.max() + 4, +180.)
    min_lat = max(lat.min() - 4, -90.)
    max_lat = min(lat.max() + 4, +90.)
    delta_lon = np.abs(max_lon - min_lon)
    delta_lat = np.abs(max_lat - min_lat)

    if delta_lat > 45:  # for  full orbit
        # lat_0 = 10. for soil moisture is 10
        lat_0 = 5.
        lon_0 = centre_lon
        width = 110574 * 70  # ~100km * 70 deg
        # height = 140 * 10**5 # 100km * 140 deg
        height = 10 ** 5 * 170  # 100km * 140 deg
        dot_size = 1
    else:
        lat_0 = centre_lat
        lon_0 = centre_lon
        width = delta_lon * 110574
        height = delta_lat * 10 ** 5
        dot_size = 5

    m = Basemap(
        projection='poly',
        lat_0=lat_0,
        lon_0=lon_0,
        width=width,
        height=height,
        resolution='l')

    m.drawcoastlines(linewidth=0.5)
    m.fillcontinents()
    # labels [left, right, top, bottom]
    m.drawparallels(np.arange(-80., 80., 20.), labels=[True, False, False, False], fontsize=8)
    m.drawmeridians(np.arange(-180, 180, 20.), labels=[False, False, False, True], fontsize=8, rotation=45)
    m.drawmapboundary()

    return fig1, m, dot_size


def plot_os_orbit(os_df, fieldname='SSS1', vmin=None, vmax=None):
    """
    Plot the ocean salinity UDP field fieldname.
    
    :param os_df: pandas dataframe containing Soil Moisture with index Days, Seconds, Microseconds, Grid_Point_ID
    :param fieldname: string fieldname of the data field to compare
    :return:
    """
    
    logging.info('Plotting {} orbit...'.format(fieldname))

    figure, m, dot_size = setup_os_plot(os_df['Latitude'].values, os_df['Longitude'].values)
    
    if fieldname in ['SSS1', 'SSS2']:
        plt.title(fieldname)
        cmap = 'viridis'
        c = os_df[fieldname]  # geophysical variable to plot
        if vmin == None:
            vmin = 32.
        if vmax == None:
            vmax = 38.
        m.scatter(os_df['Longitude'].values,
                  os_df['Latitude'].values,
                  latlon=True,
                  c=c,
                  s=dot_size,
                  zorder=10,
                  cmap=cmap,
                  vmin=vmin,
                  vmax=vmax,
                  )
        cbar = m.colorbar()
        cbar.set_label('[pss]')
        
    elif fieldname == 'SSS3':  # SSS anomaly
        plt.title('SSS anomaly')
        cmap = 'bwr'
        c = os_df[fieldname]  # geophysical variable to plot
        if vmin == None:
            vmin = -0.5
        if  vmax== None:
            vmax = +0.5
        m.scatter(os_df['Longitude'].values,
                  os_df['Latitude'].values,
                  latlon=True,
                  c=c,
                  s=dot_size,
                  zorder=10,
                  cmap=cmap,
                  )
        cbar = m.colorbar()
    
    else:
        plt.title(fieldname)
        cmap = 'viridis'
        c = os_df[fieldname] # geophysical variable to plot
        m.scatter(os_df['Longitude'].values,
                  os_df['Latitude'].values,
                  latlon=True,
                  c=c,
                  s=dot_size,
                  zorder=10,
                  cmap=cmap,
                  )
        cbar = m.colorbar()

    plt.show()


def plot_os_difference(os_df, fieldname='SSS1', vmin=-1, vmax=+1):
    """
        Plot the ocean salinity UDP difference for fieldname.

        :param os_df: pandas dataframe containing Soil Moisture with index Days, Seconds, Microseconds, Grid_Point_ID
        :param fieldname: string fieldname of the data field to compare
        :return:
        """

    logging.info('Plotting {} ...'.format(fieldname))

    figure, m, dot_size = setup_os_plot(os_df['Latitude'].values, os_df['Longitude'].values)

    plt.title(fieldname)
    cmap = 'bwr'
    c = os_df[fieldname]  # geophysical variable to plot

    m.scatter(os_df['Longitude'].values,
              os_df['Latitude'].values,
              latlon=True,
              c=c,
              s=dot_size,
              zorder=10,
              cmap=cmap,
              vmin=vmin,
              vmax=vmax)
    cbar = m.colorbar()

    plt.show()


def evaluate_field_diff(frame1, frame2, fieldname='SSS1', vmin=-1, vmax=+1, xaxis='Latitude'):
    """
    Plot the difference between two dataframes for a given field. Gives map plots and scatter.
    :param frame1: pandas dataframe containing the requested data field and index (Days, Seconds, Microseconds, Grid_Point_ID)
    :param frame2: pandas dataframe containing the requested data field and index (Days, Seconds, Microseconds, Grid_Point_ID)
    :param fieldname: String fieldname of the data field to compare
    :param vmin: Minimum value visible on plot. Lower values saturate.
    :param vmax: Maximum value visible on plot. Higher values saturate.
    :param xaxis: Varible againt which the fieldname is plotted. One of: {'Latitude', 'Grid_Point_ID'}
    :return:
    """
    logging.info('Evaluating difference between 2 dataframes for field {}...'.format(fieldname))

    # Print record counts
    logging.info('Dataset 1 contains {} valid datarows'.format(len(frame1.index)))
    logging.info('Dataset 2 contains {} valid datarows'.format(len(frame2.index)))

    # Get records in common
    common = pd.merge(frame1, frame2, how='inner', on=['Mean_acq_time', 'Grid_Point_ID'])
    common.rename(columns={'Latitude_x': 'Latitude', 'Longitude_x': 'Longitude'}, inplace=True)
    common.drop('Latitude_y', axis=1, inplace=True)
    common.drop('Longitude_y', axis=1, inplace=True)
    common[fieldname + '_Diff'] = common[fieldname + '_y'] - common[fieldname + '_x']
    common.reset_index(inplace=True)

    # Outer merge ready for getting new records
    outer = pd.merge(frame1, frame2, how='outer', on=['Mean_acq_time', 'Grid_Point_ID'],
                     indicator=True)
    # Get records in 1 but not 2
    leftonly = outer[outer['_merge'] == 'left_only'].copy()
    leftonly.rename(columns={'Latitude_x': 'Latitude', 'Longitude_x': 'Longitude', fieldname + '_x': fieldname},
                    inplace=True)
    leftonly.drop('Latitude_y', axis=1, inplace=True)
    leftonly.drop('Longitude_y', axis=1, inplace=True)
    leftonly.drop(fieldname + '_y', axis=1, inplace=True)
    leftonly.drop('_merge', axis=1, inplace=True)

    # Get records in 2 but not 1
    rightonly = outer[outer['_merge'] == 'right_only'].copy()
    rightonly.rename(columns={'Latitude_x': 'Latitude', 'Longitude_x': 'Longitude', fieldname + '_y': fieldname},
                     inplace=True)
    rightonly.drop('Latitude_y', axis=1, inplace=True)
    rightonly.drop('Longitude_y', axis=1, inplace=True)
    rightonly.drop(fieldname + '_x', axis=1, inplace=True)
    rightonly.drop('_merge', axis=1, inplace=True)

    logging.info('Dataset analysis:')
    logging.info('{} rows common to both datasets.'.format(len(common.index)))
    logging.info('{} rows in dataset 1 only.'.format(len(leftonly.index)))
    logging.info('{} rows in dataset 2 only.'.format(len(rightonly.index)))

    # Get records in common that are same/diff

    plot_os_difference(common, fieldname=fieldname + '_Diff', vmin=vmin, vmax=vmax)

    plot_os_histogram(common, fieldname=fieldname + '_Diff')

    fig2, ax2 = plt.subplots(1)
    # plot each difference against the index grid point id
    common.plot(x=xaxis, y=fieldname + '_Diff', ax=ax2, legend=False, rot=90,
                fontsize=8, clip_on=False, style='o')
    ax2.set_ylabel(fieldname + ' Diff')
    ax2.axhline(y=0, linestyle=':', linewidth='0.5', color='k')
    fig2.tight_layout()

    # plot only the ones with a non-zero difference?
    non_zero_diff = common[common[fieldname + '_Diff'] != 0]
    if non_zero_diff.empty:
        logging.info('No differences to plot')
    else:
        fig3, ax3 = plt.subplots(1)
        non_zero_diff.plot(x=xaxis, y=fieldname + '_Diff', ax=ax3, legend=False,
                           rot=90, fontsize=8, clip_on=False, style='o')
        ax3.axhline(y=0, linestyle=':', linewidth='0.5', color='k')
        ax3.set_ylabel(fieldname + ' Diff')
        fig3.tight_layout()

    plt.show()


def plot_os_histogram(df, num_bins=100, fieldname='SSS1'):
    """
    Plots the histogram of the variable in df.

    :param df: dataframe
    :param num_bins: number of bins in the histogram.
    :return: a plot of the histogram
    """
    logging.info('Making histogram...')
    plt.figure()
    df[fieldname].plot.hist(bins=num_bins)
    plt.title(fieldname)
    plt.show()

    print('mean: ', df[fieldname].mean())
    print('median: ', df[fieldname].median())
    print('std :', df[fieldname].std())


if __name__ == '__main__':

    logging.config.dictConfig(logging_config)
    logging.getLogger(__name__)

    udp1 = '/home/famico/repos/SMOS-L2OS-Processor/Outputs_ref/' \
<<<<<<< HEAD
        'SM_TEST_MIR_OSUDP2_20110501T141050_20110501T150408_671_001_0/' \
        'SM_TEST_MIR_OSUDP2_20110501T141050_20110501T150408_671_001_0.DBL'

    udp2 = '/home/famico/repos/SMOS-L2OS-Processor/Outputs_v673/' \
        'SM_TEST_MIR_OSUDP2_20110501T141050_20110501T150408_673_001_0/' \
        'SM_TEST_MIR_OSUDP2_20110501T141050_20110501T150408_673_001_0.DBL'
    print('==========')
    print(os.path.basename(udp1)[14:17])
    print(os.path.basename(udp1))
    print('==========')

    data1 = read_os_udp(udp1)
    df1 = extract_field(data1)
    #print(df1)

    data2 = read_os_udp(udp2)
    df2 = extract_field(data2)
    #print(df2)

    #evaluate_field_diff(df1, df2, fieldname='SSS1', vmin=-0.001, vmax=0.001, xaxis='Latitude')
    plot_os_orbit(df2, fieldname='SSS1', vmin=33, vmax=37)
    import sys
    sys.exit(0)
=======
            'SM_TEST_MIR_OSUDP2_20110501T141050_20110501T150408_671_001_0/' \
            'SM_TEST_MIR_OSUDP2_20110501T141050_20110501T150408_671_001_0.DBL'

    udp2 = '/home/famico/repos/SMOS-L2OS-Processor/Outputs_v673/' \
            'SM_TEST_MIR_OSUDP2_20110501T141050_20110501T150408_673_001_0/' \
            'SM_TEST_MIR_OSUDP2_20110501T141050_20110501T150408_673_001_0.DBL'

    data1 = read_os_udp(udp1)
    data2 = read_os_udp(udp2)

    df1 = extract_field(data1)
    df2 = extract_field(data2)
    evaluate_field_diff(df1, df2)

    # diff = df1 - df2
    # df = diff
    # diff = diff['SSS1']
    # # hist = diff.hist(bins=100)

    #evaluate_field_diff(df1, df2)

    #plot_histogram(df, num_bins=100, fieldname='SSS1')

    # plt.figure()
    # ax = diff.plot.hist(bins=500)
    # plt.title('SSS1(v671)-SSS(v673)\n' +'{}'.format(os.path.basename(udp1)[19:50]))
    # plt.show()
    #
    # print('mean: ', diff.mean())
    # print('median: ', diff.median())
    # print('std :', diff.std())

    # plt.figure()
    # plt.hist(diff)
    # plt.show()

>>>>>>> 63e712e6

<|MERGE_RESOLUTION|>--- conflicted
+++ resolved
@@ -378,7 +378,6 @@
     logging.getLogger(__name__)
 
     udp1 = '/home/famico/repos/SMOS-L2OS-Processor/Outputs_ref/' \
-<<<<<<< HEAD
         'SM_TEST_MIR_OSUDP2_20110501T141050_20110501T150408_671_001_0/' \
         'SM_TEST_MIR_OSUDP2_20110501T141050_20110501T150408_671_001_0.DBL'
 
@@ -401,43 +400,3 @@
     #evaluate_field_diff(df1, df2, fieldname='SSS1', vmin=-0.001, vmax=0.001, xaxis='Latitude')
     plot_os_orbit(df2, fieldname='SSS1', vmin=33, vmax=37)
     import sys
-    sys.exit(0)
-=======
-            'SM_TEST_MIR_OSUDP2_20110501T141050_20110501T150408_671_001_0/' \
-            'SM_TEST_MIR_OSUDP2_20110501T141050_20110501T150408_671_001_0.DBL'
-
-    udp2 = '/home/famico/repos/SMOS-L2OS-Processor/Outputs_v673/' \
-            'SM_TEST_MIR_OSUDP2_20110501T141050_20110501T150408_673_001_0/' \
-            'SM_TEST_MIR_OSUDP2_20110501T141050_20110501T150408_673_001_0.DBL'
-
-    data1 = read_os_udp(udp1)
-    data2 = read_os_udp(udp2)
-
-    df1 = extract_field(data1)
-    df2 = extract_field(data2)
-    evaluate_field_diff(df1, df2)
-
-    # diff = df1 - df2
-    # df = diff
-    # diff = diff['SSS1']
-    # # hist = diff.hist(bins=100)
-
-    #evaluate_field_diff(df1, df2)
-
-    #plot_histogram(df, num_bins=100, fieldname='SSS1')
-
-    # plt.figure()
-    # ax = diff.plot.hist(bins=500)
-    # plt.title('SSS1(v671)-SSS(v673)\n' +'{}'.format(os.path.basename(udp1)[19:50]))
-    # plt.show()
-    #
-    # print('mean: ', diff.mean())
-    # print('median: ', diff.median())
-    # print('std :', diff.std())
-
-    # plt.figure()
-    # plt.hist(diff)
-    # plt.show()
-
->>>>>>> 63e712e6
-
